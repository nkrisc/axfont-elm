port module Main exposing (main)

import Browser
import Bytes.Encode
import Base64
import File exposing (File, toUrl)
import File.Select as Select
import Html exposing (Html, button, div, form, h2, input, label, li, p, span, text, textarea, ul)
import Html.Attributes exposing (attribute, class, id, style, value, type_)
import Html.Events exposing (onClick, onInput)
import Http exposing (get)
import Json.Decode as D
import Task



-- MAIN


main : Program () Model Msg
main =
    Browser.element
        { init = init
        , view = view
        , update = update
        , subscriptions = subscriptions
        }



-- MODEL


type Model
    = ChooseFile { message : Maybe String, url : Maybe String }
    | Parsing
    | Parsed Data


init : () -> ( Model, Cmd Msg )
init _ =
    ( ChooseFile { message = Nothing, url = Nothing}, Cmd.none )


type Msg
    = FatalError String
    | FontUpload
    | FontSelected File
    | FontRequest String
    | ChangeUrl { message : Maybe String, url : Maybe String }
    | FontResponse (Result Http.Error String)
    | SendFont String
    | FontLoaded (Result D.Error FontData)
    | ChangeFamily String
    | ChangeWeight String
    | ChangeMime String
    | ChangeExt String
    | NoOp
    | Reset
    | Clear


byteStringToBase64 : String -> Maybe String
byteStringToBase64 string =
    Bytes.Encode.string string
        |> Bytes.Encode.encode
        |> Base64.fromBytes


update : Msg -> Model -> ( Model, Cmd Msg )
update msg model =
    case msg of
        FatalError message ->
            ( ChooseFile { message = Just message, url = Nothing}
            , Cmd.none
            )

        FontUpload ->
            ( model
            , Select.file [] FontSelected
            )

        FontSelected file ->
            ( Parsing
            , Task.perform SendFont
                <| File.toUrl file
            )

        FontRequest url ->
            ( Parsing
            , Http.get
                { url = url
                , expect = Http.expectString FontResponse
                }
            )
        
        ChangeUrl message ->
            ( ChooseFile message
            , Cmd.none
            )

        FontResponse result ->
            case result of
                Ok value ->
                    let
                        stringBase64 = byteStringToBase64 value
                    in
                        case stringBase64 of
                            Just string ->
                                ( Parsing
                                , Task.perform SendFont
                                    <| Task.succeed string
                                )

                            Nothing ->
                                ( ChooseFile { message = Just "oops", url = Nothing }
                                , Cmd.none
                                )
                
                Err _ ->
                    ( ChooseFile { message = Just "http error", url = Nothing }
                    , Cmd.none
                    )

        SendFont data ->
            ( Parsing
            , fontBinary data
            )

        FontLoaded data ->
            ( case data of
                Ok value ->
                    if value.fontExtension == "woff2" then
                        Parsed (Data value value Warn (Just "Can't parse family and weight for WOFF2 files."))

                    else
                        Parsed (Data value value Good (Just "Successfully parsed the font file."))

                Err err ->
                    ChooseFile {message = Just (D.errorToString err), url = Nothing }
            , Cmd.none
            )

        ChangeFamily val ->
            ( case model of --replace with just model?
                Parsed state ->
                    let
                        currentState =
                            state.current
                    in
                    Parsed (Data state.original { currentState | fontFamily = val } Good Nothing)

                _ ->
                    ChooseFile { message = Just "oops", url = Nothing }
            , Cmd.none
            )

        ChangeWeight val ->
            ( case model of
                Parsed state ->
                    let
                        currentState =
                            state.current
                    in
                    Parsed (Data state.original { currentState | fontWeight = val } Good Nothing)

                _ ->
                    ChooseFile { message = Just "oops", url = Nothing }
            , Cmd.none
            )

        ChangeMime val ->
            ( case model of
                Parsed state ->
                    let
                        currentState =
                            state.current
                    in
                    Parsed (Data state.original { currentState | fontMime = val } Good Nothing)

                _ ->
                    ChooseFile { message = Just "oops", url = Nothing }
            , Cmd.none
            )

        ChangeExt val ->
            ( case model of
                Parsed state ->
                    let
                        currentState =
                            state.current
                    in
                    Parsed (Data state.original { currentState | fontExtension = val } Good Nothing)

                _ ->
                    ChooseFile { message = Just "oops", url = Nothing }
            , Cmd.none
            )

        NoOp ->
            ( model
            , Cmd.none
            )

        Reset ->
            ( case model of
                Parsed state ->
                    Parsed (Data state.original state.original Good (Just "Settings reset."))

                _ ->
                    ChooseFile { message = Just "oops", url = Nothing }
            , Cmd.none
            )

        Clear ->
            ( ChooseFile { message = Nothing, url = Nothing }
            , Cmd.none
            )


type alias FontData =
    { fontFamily : String
    , fontWeight : String
    , fontMime : String
    , fontExtension : String
    , base64 : String
    }


type alias Data =
    { original : FontData
    , current : FontData
    , status : Status
    , message : Maybe String
    }


type Status
    = Good
    | Warn
    | Error



-- VIEW


viewStatusMessage : String -> Status -> Html Msg
viewStatusMessage message status =
    div [ class (statusClass status) ]
        [ span [] [ text message ] ]

<<<<<<< HEAD
=======

>>>>>>> b29c71d7
--Need to properly handle font-style (italic) and font-weight (bold)
formatFontString : FontData -> String
formatFontString encoded =
    String.join ""
        [ "font-family:" ++ encoded.fontFamily ++ ";"
        , "src:url(data:" ++ encoded.fontMime ++ ";"
        , "charset=utf-8;base64," ++ encoded.base64 ++ ")"
        , "format('" ++ encoded.fontExtension ++ "')"
        , formatFontWeight encoded.fontWeight
        ]

formatFontWeight : String -> String
formatFontWeight input =
    if input == "" then
        ""
    else
        "font-weight:" ++ input ++ ";"


statusClass : Status -> String
statusClass status =
    case status of
        Good ->
            "status good"

        Warn ->
            "status warn"

        Error ->
            "status error"


parsedMessage : Data -> Html Msg
parsedMessage data =
    case data.message of
        Just message ->
            viewStatusMessage message data.status

        Nothing ->
            text ""

submitFont : Maybe String -> Msg
submitFont msg =
    case msg of
        Just string ->
            FontRequest string

        Nothing ->
            NoOp

urlForm : { message : Maybe String, url : Maybe String } -> Html Msg
urlForm message =
    div [ ]
        [ label []
            [ text "Load font from URL"
            , input [ onInput (\v -> ChangeUrl { message | url = Just v})] []
            ]
        , button [ onClick (submitFont message.url) ] [ text "Get font from URL" ]
        ]

view : Model -> Html Msg
view model =
    case model of
        ChooseFile message ->
            div []
                [ case message.message of
                    Just _ ->
                        viewStatusMessage
                            """Something went wrong.
                            Perhaps the file was not a font file or it was corrupted."""
                            Error

                    Nothing ->
                        text ""
                , h2 [] [ text "Choose a font to embed" ]
                , p [] [ text "Supports WOFF, WOFF2, TTF, and OTF fonts" ]
                , p [] [ text "Version 0.1" ]
                , button
                    [ onClick FontUpload
                    , class "primary"
                    ]
                    [ text "Load font" ]
                , urlForm message
                ]

        Parsing ->
            div [ id "loader" ]
                [ div [ class "lds-dual-ring" ] []
                , span [] [ text "Parsing font..." ]
                ]

        Parsed data ->
            p [ style "white-space" "pre" ]
                [ parsedMessage data
                , ul []
                    [ li []
                        [ label [] [ text "Font family" ]
                        , input [ onInput ChangeFamily, value data.current.fontFamily ] []
                        ]
                    , li []
                        [ label [] [ text "Font weight" ]
                        , input [ onInput ChangeWeight, value data.current.fontWeight ] []
                        ]
                    , li []
                        [ label [] [ text "MIME type" ]
                        , input [ onInput ChangeMime, value data.current.fontMime ] []
                        ]
                    , li []
                        [ label [] [ text "Format" ]
                        , input [ onInput ChangeExt, value data.current.fontExtension ] []
                        ]
                    ]
                , div []
                    [ label [] [ text "Copy this into Axure" ]
                    , textarea
                        [ id "output"
                        , style "display" "block"
                        , value (formatFontString data.current)
                        ]
                        []
                    ]
                , button
                    [ id "copy"
                    , class "primary"
                    , attribute "data-clipboard-action" "copy"
                    , attribute "data-clipboard-target" "#output"
                    ]
                    [ text "Copy to clipboard" ]
                , button [ onClick Reset ] [ text "Reset" ]
                , button [ onClick Clear ] [ text "Start over" ]
                ]



-- PORTS


port parsedFont : (D.Value -> msg) -> Sub msg


port fontBinary : String -> Cmd msg


port parseError : (String -> msg) -> Sub msg



-- DECODE


fontDecoder : D.Decoder FontData
fontDecoder =
    D.map5 FontData
        (D.field "fontFamily" D.string)
        (D.field "fontWeight" D.string)
        (D.field "fontMime" D.string)
        (D.field "fontExtension" D.string)
        (D.field "base64" D.string)



-- SUBSCRIPTIONS


subscriptions : Model -> Sub Msg
subscriptions _ =
    Sub.batch
        [ parsedFont (FontLoaded << D.decodeValue fontDecoder)
        , parseError FatalError
        ]<|MERGE_RESOLUTION|>--- conflicted
+++ resolved
@@ -5,8 +5,8 @@
 import Base64
 import File exposing (File, toUrl)
 import File.Select as Select
-import Html exposing (Html, button, div, form, h2, input, label, li, p, span, text, textarea, ul)
-import Html.Attributes exposing (attribute, class, id, style, value, type_)
+import Html exposing (Html, button, div, h2, input, label, li, p, span, text, textarea, ul)
+import Html.Attributes exposing (attribute, class, id, style, value)
 import Html.Events exposing (onClick, onInput)
 import Http exposing (get)
 import Json.Decode as D
@@ -250,10 +250,6 @@
     div [ class (statusClass status) ]
         [ span [] [ text message ] ]
 
-<<<<<<< HEAD
-=======
-
->>>>>>> b29c71d7
 --Need to properly handle font-style (italic) and font-weight (bold)
 formatFontString : FontData -> String
 formatFontString encoded =
